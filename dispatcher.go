/*
 * Echotron
 * Copyright (C) 2019  Nicolò Santamaria
 *
 * Echotron is free software: you can redistribute it and/or modify
 * it under the terms of the GNU Lesser General Public License as published by
 * the Free Software Foundation, either version 3 of the License, or
 * (at your option) any later version.
 *
 * Echotron is distributed in the hope that it will be useful,
 * but WITHOUT ANY WARRANTY; without even the implied warranty of
 * MERCHANTABILITY or FITNESS FOR A PARTICULAR PURPOSE.  See the
 * GNU General Public License for more details.
 *
 * You should have received a copy of the GNU General Public License
 * along with this program.  If not, see <http://www.gnu.org/licenses/>.
 */

package echotron

import (
	"compress/gzip"
	"encoding/json"
	"io"
	"log"
	"net/http"
	"strconv"
)

// Bot is the interface that must be implemented by your definition of
// the struct thus it represent each open session with a user on Telegram.
type Bot interface {
	// Update will be called upon receiving any update from Telegram.
	Update(*Update)
}

type NewBotFn func(chatId int64) Bot

type Dispatcher struct {
	api        Api
	sessionMap map[int64]Bot
	newBot     NewBotFn
	updates    chan []*Update
}

// NewDispatcher returns a new instance of the Dispatcher object;
// useful for polling telegram and dispatch every update to the
// corresponding Bot instance.
func NewDispatcher(token string, newBot NewBotFn) Dispatcher {
	d := Dispatcher{
		NewApi(token),
		make(map[int64]Bot),
		newBot,
		make(chan []*Update),
	}
	go d.listen()
	return d
}

// DelSession deletes the Bot instance, seen as a session, from the
// map with all of them.
func (d *Dispatcher) DelSession(chatId int64) {
	delete(d.sessionMap, chatId)
}

// AddSession allows to arbitrarily create a new Bot instance.
func (d *Dispatcher) AddSession(chatId int64) {
	if _, isIn := d.sessionMap[chatId]; !isIn {
		d.sessionMap[chatId] = d.newBot(chatId)
	}
}

// Poll starts the polling loop so that the dispatcher calls the function Update
// upon receiving any update from Telegram.
func (d *Dispatcher) Poll() {
	var timeout int
	var firstRun = true
	var lastUpdateId = -1

	// deletes webhook if present to run in long polling mode
	response = d.api.DeleteWebhook()
	if !response.Ok {
		log.Fatalln("Could not disable webhook, running in long polling mode is not possible.")
	}

	for {
		response := d.api.GetUpdates(lastUpdateId+1, timeout)
		if response.Ok {
			if !firstRun {
				d.updates <- response.Result
			}

			if l := len(response.Result); l > 0 {
				lastUpdateId = response.Result[l-1].ID
			}
		}

		if firstRun {
			firstRun = false
			timeout = 120
		}
	}
}

<<<<<<< HEAD
// RunWithWebhook sets webhook and starts a server listening for incoming updates
func (d *Dispatcher) RunWithWebhook(url string, internalPort int) {
	var chatId int64
	var response APIResponseUpdate

	response = d.api.SetWebhook(url)
	if response.Ok {
		http.HandleFunc("/", func(writer http.ResponseWriter, request *http.Request) {
			var update Update

			var reader io.ReadCloser
			var err error
			switch request.Header.Get("Content-Encoding") {
			case "gzip":
				reader, err = gzip.NewReader(request.Body)
				if err != nil {
					log.Println(err)
				}
				defer reader.Close()
			default:
				reader = request.Body
			}

			err = json.NewDecoder(reader).Decode(&update)
			if err != nil {
				log.Println(err)
			}
=======
func (d *Dispatcher) listen() {
	for uList := range d.updates {
		for _, update := range uList {
			var chatId int64
>>>>>>> f6041998

			if update.Message != nil {
				chatId = update.Message.Chat.ID
			} else if update.EditedMessage != nil {
				chatId = update.EditedMessage.Chat.ID
			} else if update.ChannelPost != nil {
				chatId = update.ChannelPost.Chat.ID
			} else if update.EditedChannelPost != nil {
				chatId = update.EditedChannelPost.Chat.ID
<<<<<<< HEAD
=======
			} else {
				continue
>>>>>>> f6041998
			}

			if _, isIn := d.sessionMap[chatId]; !isIn {
				d.sessionMap[chatId] = d.newBot(chatId)
			}

			if bot, ok := d.sessionMap[chatId]; ok {
<<<<<<< HEAD
				go bot.Update(&update)
			}

		})
		err := http.ListenAndServe(":"+strconv.Itoa(internalPort), nil)
		log.Fatalln(err)
=======
				go bot.Update(update)
			}
		}
>>>>>>> f6041998
	}
}<|MERGE_RESOLUTION|>--- conflicted
+++ resolved
@@ -102,40 +102,11 @@
 	}
 }
 
-<<<<<<< HEAD
-// RunWithWebhook sets webhook and starts a server listening for incoming updates
-func (d *Dispatcher) RunWithWebhook(url string, internalPort int) {
-	var chatId int64
-	var response APIResponseUpdate
-
-	response = d.api.SetWebhook(url)
-	if response.Ok {
-		http.HandleFunc("/", func(writer http.ResponseWriter, request *http.Request) {
-			var update Update
-
-			var reader io.ReadCloser
-			var err error
-			switch request.Header.Get("Content-Encoding") {
-			case "gzip":
-				reader, err = gzip.NewReader(request.Body)
-				if err != nil {
-					log.Println(err)
-				}
-				defer reader.Close()
-			default:
-				reader = request.Body
-			}
-
-			err = json.NewDecoder(reader).Decode(&update)
-			if err != nil {
-				log.Println(err)
-			}
-=======
 func (d *Dispatcher) listen() {
 	for uList := range d.updates {
 		for _, update := range uList {
 			var chatId int64
->>>>>>> f6041998
+
 
 			if update.Message != nil {
 				chatId = update.Message.Chat.ID
@@ -145,11 +116,8 @@
 				chatId = update.ChannelPost.Chat.ID
 			} else if update.EditedChannelPost != nil {
 				chatId = update.EditedChannelPost.Chat.ID
-<<<<<<< HEAD
-=======
 			} else {
 				continue
->>>>>>> f6041998
 			}
 
 			if _, isIn := d.sessionMap[chatId]; !isIn {
@@ -157,17 +125,8 @@
 			}
 
 			if bot, ok := d.sessionMap[chatId]; ok {
-<<<<<<< HEAD
-				go bot.Update(&update)
-			}
-
-		})
-		err := http.ListenAndServe(":"+strconv.Itoa(internalPort), nil)
-		log.Fatalln(err)
-=======
 				go bot.Update(update)
 			}
 		}
->>>>>>> f6041998
 	}
 }