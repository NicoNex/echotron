--- conflicted
+++ resolved
@@ -70,19 +70,12 @@
 	return res, nil
 }
 
-<<<<<<< HEAD
-func sendMediaFiles(url string, files ...InputMedia) (res []byte, err error) {
+func sendMediaFiles(url string, isSingleFile bool, files ...InputMedia) (res []byte, err error) {
 	var (
 		med []mediaEnvelope
 		cnt []content
 		jsn []byte
 	)
-=======
-func sendMediaFiles(url string, singleFile bool, files ...InputMedia) (res []byte, err error) {
-	var jsn []inputMedia
-	var cnt []content
-	var dat []byte
->>>>>>> 5d82ed56
 
 	for _, file := range files {
 		media := file.media()
@@ -105,13 +98,8 @@
 		}
 	}
 
-<<<<<<< HEAD
-	if len(med) == 1 {
+	if isSingleFile {
 		jsn, err = json.Marshal(med[0])
-=======
-	if singleFile {
-		dat, err = json.Marshal(jsn[0])
->>>>>>> 5d82ed56
 	} else {
 		jsn, err = json.Marshal(med)
 	}
@@ -472,11 +460,7 @@
 		querify(opts),
 	)
 
-<<<<<<< HEAD
-	cnt, err := sendMediaFiles(url, toInputMedia(media)...)
-=======
-	cnt, err := sendMediaFiles(url, false, prepareInputMedia(media)...)
->>>>>>> 5d82ed56
+	cnt, err := sendMediaFiles(url, false, toInputMedia(media)...)
 	if err != nil {
 		return res, err
 	}
